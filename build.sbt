--- conflicted
+++ resolved
@@ -13,12 +13,9 @@
 
 val circeVersion = "0.14.3"
 val circeYamlVersion = "0.14.1"
-<<<<<<< HEAD
-val scalaTestVersion = "3.2.13"
+
+val scalaTestVersion = "3.2.14"
 val scalaCollectionCompatVersion = "2.8.1"
-=======
-val scalaTestVersion = "3.2.14"
->>>>>>> b12d45db
 
 excludeLintKeys in Global ++= Set(ideSkipProject)
 
